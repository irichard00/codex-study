import {
	CurrentPageTargets,
	TargetAllTrees,
	EnhancedAXNode,
	EnhancedDOMTreeNode,
	SerializedDOMState,
	TargetInfo,
	CaptureSnapshotReturns,
	GetDocumentReturns,
	GetFullAXTreeReturns,
	AXNode,
	NodeType,
	DOMRect,
	EnhancedSnapshotNode
} from './views';
import { DOMTreeSerializer } from './serializer/serializer';
import { build_snapshot_lookup } from './enhancedSnapshot';

/**
 * DOM Service error codes
 */
export enum DOMServiceErrorCode {
	TAB_NOT_FOUND = 'TAB_NOT_FOUND',
	CONTENT_SCRIPT_NOT_LOADED = 'CONTENT_SCRIPT_NOT_LOADED',
	TIMEOUT = 'TIMEOUT',
	PERMISSION_DENIED = 'PERMISSION_DENIED',
	INVALID_RESPONSE = 'INVALID_RESPONSE',
	UNKNOWN_ERROR = 'UNKNOWN_ERROR'
}

/**
 * DOM Service error
 */
export class DOMServiceError extends Error {
	constructor(
		public code: DOMServiceErrorCode,
		message: string,
		public details?: any
	) {
		super(message);
		this.name = 'DOMServiceError';
	}
}

// Browser session interface - to be provided by host extension
interface BrowserSession {
	tab_id?: number;
	frame_id?: string;
	// Add other properties as needed
}

// Logger interface
interface Logger {
	log(message: string): void;
	error(message: string): void;
	warn(message: string): void;
}

export class DomService {
	private browser_session: BrowserSession;
	private logger?: Logger;
	private cross_origin_iframes: boolean;
	private paint_order_filtering: boolean;
	private max_iframes: number;
	private max_iframe_depth: number;

	constructor(
		browser_session: BrowserSession,
		logger?: Logger,
		cross_origin_iframes: boolean = false,
		paint_order_filtering: boolean = true,
		max_iframes: number = 15,
		max_iframe_depth: number = 3
	) {
		this.browser_session = browser_session;
		this.logger = logger;
		this.cross_origin_iframes = cross_origin_iframes;
		this.paint_order_filtering = paint_order_filtering;
		this.max_iframes = max_iframes;
		this.max_iframe_depth = max_iframe_depth;
	}

	/**
	 * Get targets for the current page - replaces CDP Target.getTargets()
	 * Uses chrome.tabs and chrome.webNavigation APIs
	 */
	async _get_targets_for_page(target_id: string): Promise<CurrentPageTargets> {
		// Get main tab info
		const tab_id = this.browser_session.tab_id;
		if (!tab_id) {
			throw new DOMServiceError(
				DOMServiceErrorCode.TAB_NOT_FOUND,
				'Tab ID is required to get targets',
				{ target_id }
			);
		}

		try {
			// Get main tab information
			const tab = await chrome.tabs.get(tab_id);

			const page_session: TargetInfo = {
				targetId: target_id,
				type: 'page',
				title: tab.title || '',
				url: tab.url || '',
				attached: true
			};

			// Get all frames in the tab
			const iframe_sessions: TargetInfo[] = [];

			try {
				const frames = await chrome.webNavigation.getAllFrames({ tabId: tab_id });

				if (frames) {
					// Filter out main frame (frameId === 0)
					const iframes = frames.filter(frame => frame.frameId !== 0);

					for (const frame of iframes) {
						iframe_sessions.push({
							targetId: `frame-${frame.frameId}`,
							type: 'iframe',
							title: '',
							url: frame.url,
							attached: true
						});
					}
				}
			} catch (frameError) {
				// webNavigation permission might not be available
				this.logger?.warn('Failed to get frames: ' + (frameError as Error).message);
			}

			return {
				page_session,
				iframe_sessions
			};
		} catch (error) {
			this.logger?.error('Failed to get targets for page: ' + (error as Error).message);

			// Check if it's a permission error
			if ((error as Error).message.includes('permission')) {
				throw new DOMServiceError(
					DOMServiceErrorCode.PERMISSION_DENIED,
					`Permission denied to access tab ${tab_id}`,
					{ tab_id, original_error: (error as Error).message }
				);
			}

			throw new DOMServiceError(
				DOMServiceErrorCode.TAB_NOT_FOUND,
				`Tab ${tab_id} not found or not accessible`,
				{ tab_id, original_error: (error as Error).message }
			);
		}
	}

	/**
	 * Build enhanced accessibility node from CDP AX node
	 */
	_build_enhanced_ax_node(ax_node: AXNode): EnhancedAXNode {
		const enhanced: EnhancedAXNode = {
			ax_node_id: ax_node.nodeId,
			ignored: ax_node.ignored || false,
			role: ax_node.role?.value || null,
			name: ax_node.name?.value || null,
			description: ax_node.description?.value || null,
			properties: null,
			child_ids: ax_node.childIds || null
		};

		// Process properties
		if (ax_node.properties && ax_node.properties.length > 0) {
			enhanced.properties = ax_node.properties.map(prop => ({
				name: prop.name,
				value: prop.value?.value || null
			}));
		}

		return enhanced;
	}

	/**
	 * Get viewport ratio - replaces CDP Page.getLayoutMetrics()
	 * Uses content script to get devicePixelRatio
	 */
	async _get_viewport_ratio(target_id: string): Promise<number> {
		const tab_id = this.browser_session.tab_id;
		if (!tab_id) {
			this.logger?.warn('No tab ID, returning default devicePixelRatio');
			return 1;
		}

		try {
			// Send message to content script to get viewport info
			const response = await chrome.tabs.sendMessage(tab_id, {
				type: 'GET_VIEWPORT_INFO'
			});

			if (response && response.devicePixelRatio) {
				return response.devicePixelRatio;
			}

			// Fallback to default
			return 1;
		} catch (error) {
			this.logger?.warn('Failed to get viewport ratio from content script: ' + (error as Error).message);
			// Return default value
			return 1;
		}
	}

	/**
	 * Check if element is visible according to all parent elements
	 */
	is_element_visible_according_to_all_parents(
		node: EnhancedDOMTreeNode,
		html_frames: Map<string, any>
	): boolean {
		// Check if element itself is visible
		if (node.is_visible === false) {
			return false;
		}

		// Check computed styles for visibility
		if (node.snapshot_node?.computed_styles) {
			const styles = node.snapshot_node.computed_styles;

			// Check display
			if (styles['display'] === 'none') {
				return false;
			}

			// Check visibility
			if (styles['visibility'] === 'hidden' || styles['visibility'] === 'collapse') {
				return false;
			}

			// Check opacity
			const opacity = parseFloat(styles['opacity'] || '1');
			if (opacity === 0) {
				return false;
			}
		}

		// Check parent visibility recursively
		if (node.parent_node) {
			return this.is_element_visible_according_to_all_parents(node.parent_node, html_frames);
		}

		// Check if in iframe that might be hidden
		if (node.frame_id && html_frames.has(node.frame_id)) {
			const frame_info = html_frames.get(node.frame_id);
			if (frame_info && frame_info.is_visible === false) {
				return false;
			}
		}

		return true;
	}

	/**
	 * Get accessibility tree for all frames - replaces CDP Accessibility.getFullAXTree()
	 * Uses ARIA fallback since chrome.accessibility API not available for web content
	 */
	async _get_ax_tree_for_all_frames(target_id: string): Promise<Map<string, any>> {
		const ax_trees = new Map<string, any>();

		// Since we can't access the full Accessibility API in Chrome extensions,
		// we rely on ARIA attributes extracted during DOM capture
		// The ARIA information is already included in the snapshot from content script

		// Main frame - will be populated from snapshot data
		ax_trees.set(target_id, { nodes: [] });

		// Get iframe accessibility trees if enabled
		if (this.cross_origin_iframes) {
			// ARIA data for iframes will also come from snapshot
			// Cross-origin iframes won't have ARIA data due to security restrictions
			this.logger?.warn('Cross-origin iframe ARIA data may be incomplete');
		}

		// Note: Actual ARIA nodes will be attached during _convert_to_enhanced_tree
		// when we process the snapshot data from the content script

		return ax_trees;
	}

	/**
	 * Get all trees (DOM, AX, snapshot) for a target - replaces multiple CDP calls
	 * Delegates to content script for DOM traversal and snapshot capture
	 */
	async _get_all_trees(target_id: string): Promise<TargetAllTrees> {
		const start_time = Date.now();
		const cdp_timing: { [key: string]: number } = {};

		const tab_id = this.browser_session.tab_id;
		if (!tab_id) {
			throw new DOMServiceError(
				DOMServiceErrorCode.TAB_NOT_FOUND,
				'Tab ID is required to get DOM trees',
				{ target_id }
			);
		}

		// Get device pixel ratio
		const device_pixel_ratio = await this._get_viewport_ratio(target_id);
		cdp_timing['viewport_ratio'] = Date.now() - start_time;

		// Request DOM capture from content script
		const snapshot_start = Date.now();

		try {
			// Send message to content script to capture DOM
			const response = await chrome.tabs.sendMessage(tab_id, {
				type: 'DOM_CAPTURE_REQUEST',
				options: {
					includeShadowDOM: true,
					includeIframes: true,
					maxIframeDepth: this.max_iframe_depth,
					maxIframeCount: this.max_iframes,
					skipHiddenElements: true
				}
			});

			if (!response || !response.snapshot) {
				throw new DOMServiceError(
					DOMServiceErrorCode.INVALID_RESPONSE,
					'Invalid response from content script',
					{ tab_id, response }
				);
			}

			const snapshot: CaptureSnapshotReturns = response.snapshot;
			cdp_timing['snapshot'] = Date.now() - snapshot_start;

			// Build DOM tree from snapshot
			const dom_tree_start = Date.now();
			const dom_tree = this._build_dom_tree_from_snapshot(snapshot);
			cdp_timing['dom_tree'] = Date.now() - dom_tree_start;

			// Build AX tree from snapshot (ARIA data included)
			const ax_tree_start = Date.now();
			const ax_tree = this._build_ax_tree_from_snapshot(snapshot);
			cdp_timing['ax_tree'] = Date.now() - ax_tree_start;

			return {
				snapshot,
				dom_tree,
				ax_tree,
				device_pixel_ratio,
				cdp_timing
			};
		} catch (error) {
			this.logger?.error('Failed to get DOM trees: ' + (error as Error).message);

			const errorMessage = (error as Error).message.toLowerCase();

			// Check if error is due to content script not loaded
			if (errorMessage.includes('could not establish connection') ||
			    errorMessage.includes('receiving end does not exist')) {
				throw new DOMServiceError(
					DOMServiceErrorCode.CONTENT_SCRIPT_NOT_LOADED,
					'Content script not injected in tab',
					{ tab_id, original_error: (error as Error).message }
				);
			}

			// Check for timeout
			if (errorMessage.includes('timeout')) {
				throw new DOMServiceError(
					DOMServiceErrorCode.TIMEOUT,
					'DOM capture timed out',
					{ tab_id, original_error: (error as Error).message }
				);
			}

			// Check for permission errors
			if (errorMessage.includes('permission')) {
				throw new DOMServiceError(
					DOMServiceErrorCode.PERMISSION_DENIED,
					'Permission denied to access tab',
					{ tab_id, original_error: (error as Error).message }
				);
			}

			// Generic error
			throw new DOMServiceError(
				DOMServiceErrorCode.UNKNOWN_ERROR,
				'Failed to capture DOM',
				{ tab_id, original_error: (error as Error).message }
			);
		}
	}

	/**
	 * Build GetDocumentReturns from snapshot data
	 */
	private _build_dom_tree_from_snapshot(snapshot: CaptureSnapshotReturns): GetDocumentReturns {
		// Get main document from snapshot
		const mainDoc = snapshot.documents[0];

		if (!mainDoc || !mainDoc.nodes || mainDoc.nodes.length === 0) {
			// Return minimal document node
			return {
				root: {
					nodeId: 1,
					backendNodeId: 1,
					nodeType: NodeType.DOCUMENT_NODE,
					nodeName: '#document',
					nodeValue: ''
				}
			};
		}

		// Build DOM tree from snapshot nodes
		const root = this._build_node_tree(mainDoc.nodes, 0, snapshot.strings);

		return { root };
	}

	/**
	 * Build node tree from snapshot nodes
	 */
	private _build_node_tree(
		nodes: any[],
		nodeIndex: number,
		strings: string[]
	): any {
		const node = nodes[nodeIndex];

		if (!node) {
			return {
				nodeId: 1,
				backendNodeId: 1,
				nodeType: NodeType.DOCUMENT_NODE,
				nodeName: '#document',
				nodeValue: ''
			};
		}

		// Restore string values from string pool
		const nodeName = typeof node.nodeName === 'number'
			? strings[node.nodeName]
			: node.nodeName;

		const builtNode: any = {
			nodeId: nodeIndex + 1,
			backendNodeId: node.backendNodeId || nodeIndex + 1,
			nodeType: node.nodeType,
			nodeName: nodeName,
			nodeValue: node.nodeValue || '',
			attributes: []
		};

		// Convert attributes object to array format
		if (node.attributes) {
			for (const [key, value] of Object.entries(node.attributes)) {
				// Restore string values
				const attrKey = typeof key === 'number' ? strings[key as any] : key;
				const attrValue = typeof value === 'number' ? strings[value as any] : value;
				builtNode.attributes.push(attrKey, attrValue);
			}
		}

		// Build children recursively
		if (node.childIndices && node.childIndices.length > 0) {
			builtNode.children = node.childIndices.map((childIndex: number) =>
				this._build_node_tree(nodes, childIndex, strings)
			);
		}

		return builtNode;
	}

	/**
	 * Build GetFullAXTreeReturns from snapshot data
	 */
	private _build_ax_tree_from_snapshot(snapshot: CaptureSnapshotReturns): GetFullAXTreeReturns {
		const axNodes: AXNode[] = [];

		// Extract AX nodes from all documents in snapshot
		for (const doc of snapshot.documents) {
			if (!doc.nodes) continue;

			for (const node of doc.nodes) {
				// Only process nodes with ARIA data
				if (node.axNode) {
					axNodes.push({
						nodeId: node.axNode.ax_node_id,
						ignored: node.axNode.ignored,
						role: node.axNode.role ? { value: node.axNode.role } : undefined,
						name: node.axNode.name ? { value: node.axNode.name } : undefined,
						description: node.axNode.description ? { value: node.axNode.description } : undefined,
						properties: node.axNode.properties || undefined,
						childIds: node.axNode.child_ids || undefined,
						backendDOMNodeId: node.backendNodeId
					});
				}
			}
		}

		return { nodes: axNodes };
	}

	/**
	 * Get enhanced DOM tree with all metadata
	 */
	async get_dom_tree(
		target_id: string,
		initial_html_frames?: Map<string, any>,
		initial_total_frame_offset?: { x: number; y: number },
		iframe_depth: number = 0
	): Promise<EnhancedDOMTreeNode> {
		// Check iframe depth limit
		if (iframe_depth > this.max_iframe_depth) {
			this.logger?.warn(`Reached max iframe depth: ${this.max_iframe_depth}`);
			// Return minimal node
			return {
				node_id: -1,
				backend_node_id: -1,
				node_type: NodeType.ELEMENT_NODE,
				node_name: 'IFRAME_DEPTH_LIMIT',
				node_value: '',
				attributes: {},
				is_scrollable: null,
				is_visible: null,
				absolute_position: null,
				target_id: target_id,
				frame_id: null,
				session_id: null,
				content_document: null,
				shadow_root_type: null,
				shadow_roots: null,
				parent_node: null,
				children_nodes: null,
				ax_node: null,
				snapshot_node: null,
				element_index: null,
				_compound_children: [],
				uuid: crypto.randomUUID()
			};
		}

		// Get all trees for this target
		const all_trees = await this._get_all_trees(target_id);

		// Build snapshot lookup
		const snapshot_lookup = build_snapshot_lookup(
			all_trees.snapshot,
			all_trees.device_pixel_ratio
		);

		// Build AX tree lookup
		const ax_tree_map = new Map<number, EnhancedAXNode>();
		if (all_trees.ax_tree.nodes) {
			for (const ax_node of all_trees.ax_tree.nodes) {
				const enhanced = this._build_enhanced_ax_node(ax_node);
				if (ax_node.backendDOMNodeId) {
					ax_tree_map.set(ax_node.backendDOMNodeId, enhanced);
				}
			}
		}

		// Convert DOM tree to enhanced tree
		const enhanced_tree = this._convert_to_enhanced_tree(
			all_trees.dom_tree.root,
			null, // parent
			ax_tree_map,
			snapshot_lookup,
			target_id,
			initial_html_frames || new Map(),
			initial_total_frame_offset || { x: 0, y: 0 },
			iframe_depth
		);

		return enhanced_tree;
	}

	/**
	 * Get serialized DOM tree for LLM consumption
	 */
	async get_serialized_dom_tree(
		previous_cached_state?: SerializedDOMState
	): Promise<SerializedDOMState> {
		// Get the main page target ID
		// TODO: Get actual target ID from browser session
		const target_id = 'main';

		// Get the full DOM tree
		const dom_tree = await this.get_dom_tree(target_id);

<<<<<<< HEAD
		// Instantiate serializer with the DOM tree and configuration
		const serializer = new DOMTreeSerializer(
			dom_tree,
			previous_cached_state || null,
			true, // enable_bbox_filtering
			null, // containment_threshold (use default)
			this.paint_order_filtering
		);

		// Serialize the tree
		const [serialized, timing_info] = serializer.serialize_accessible_elements();

		// Log timing info if logger available
		if (this.logger) {
			this.logger.log(`Serialization timing: ${JSON.stringify(timing_info)}`);
		}
=======
		// CORRECT: Create serializer with all required parameters
		const serializer = new DOMTreeSerializer(
			dom_tree,                        // root_node (REQUIRED)
			previous_cached_state || null,   // previous state for caching
			true,                            // enable_bbox_filtering
			null,                            // containment_threshold (use default)
			this.paint_order_filtering       // from service config
		);

		// Call instance method (returns tuple)
		const [serialized, timing] = serializer.serialize_accessible_elements();
>>>>>>> b168c19c

		return serialized;
	}

	/**
	 * Helper method to convert CDP DOM node to enhanced tree node
	 */
	private _convert_to_enhanced_tree(
		node: any, // CDP Node type
		parent: EnhancedDOMTreeNode | null,
		ax_tree_map: Map<number, EnhancedAXNode>,
		snapshot_lookup: Map<number, EnhancedSnapshotNode>,
		target_id: string,
		html_frames: Map<string, any>,
		total_frame_offset: { x: number; y: number },
		iframe_depth: number
	): EnhancedDOMTreeNode {
		// Create base enhanced node
		const enhanced: EnhancedDOMTreeNode = {
			node_id: node.nodeId,
			backend_node_id: node.backendNodeId,
			node_type: node.nodeType,
			node_name: node.nodeName,
			node_value: node.nodeValue || '',
			attributes: {},
			is_scrollable: null,
			is_visible: null,
			absolute_position: null,
			target_id: target_id,
			frame_id: node.frameId || null,
			session_id: null,
			content_document: null,
			shadow_root_type: node.shadowRootType || null,
			shadow_roots: null,
			parent_node: parent,
			children_nodes: null,
			ax_node: ax_tree_map.get(node.backendNodeId) || null,
			snapshot_node: snapshot_lookup.get(node.backendNodeId) || null,
			element_index: null,
			_compound_children: [],
			uuid: crypto.randomUUID()
		};

		// Parse attributes
		if (node.attributes && Array.isArray(node.attributes)) {
			for (let i = 0; i < node.attributes.length; i += 2) {
				enhanced.attributes[node.attributes[i]] = node.attributes[i + 1];
			}
		}

		// Process snapshot data for position and scrollability
		if (enhanced.snapshot_node) {
			enhanced.is_scrollable = this._check_scrollability(enhanced);
			enhanced.absolute_position = this._calculate_absolute_position(
				enhanced.snapshot_node.bounds,
				total_frame_offset
			);
			enhanced.is_visible = this._check_visibility(enhanced);
		}

		// Process children
		if (node.children && node.children.length > 0) {
			enhanced.children_nodes = node.children.map((child: any) =>
				this._convert_to_enhanced_tree(
					child,
					enhanced,
					ax_tree_map,
					snapshot_lookup,
					target_id,
					html_frames,
					total_frame_offset,
					iframe_depth
				)
			);
		}

		// Process shadow roots
		if (node.shadowRoots && node.shadowRoots.length > 0) {
			enhanced.shadow_roots = node.shadowRoots.map((shadow: any) =>
				this._convert_to_enhanced_tree(
					shadow,
					enhanced,
					ax_tree_map,
					snapshot_lookup,
					target_id,
					html_frames,
					total_frame_offset,
					iframe_depth
				)
			);
		}

		// Process content document (iframe)
		if (node.contentDocument) {
			// Check iframe limit
			if (this._get_iframe_count(enhanced) < this.max_iframes) {
				enhanced.content_document = this._convert_to_enhanced_tree(
					node.contentDocument,
					enhanced,
					ax_tree_map,
					snapshot_lookup,
					target_id,
					html_frames,
					total_frame_offset,
					iframe_depth + 1
				);
			}
		}

		return enhanced;
	}

	/**
	 * Check if element is scrollable based on computed styles
	 */
	private _check_scrollability(node: EnhancedDOMTreeNode): boolean {
		if (!node.snapshot_node?.computed_styles) {
			return false;
		}

		const styles = node.snapshot_node.computed_styles;
		const overflow = styles['overflow'] || 'visible';
		const overflowX = styles['overflow-x'] || overflow;
		const overflowY = styles['overflow-y'] || overflow;

		// Element is scrollable if overflow is auto or scroll
		return (
			overflowX === 'auto' || overflowX === 'scroll' ||
			overflowY === 'auto' || overflowY === 'scroll'
		);
	}

	/**
	 * Calculate absolute position including frame offsets
	 */
	private _calculate_absolute_position(
		bounds: DOMRect | null,
		frame_offset: { x: number; y: number }
	): DOMRect | null {
		if (!bounds) {
			return null;
		}

		return {
			x: bounds.x + frame_offset.x,
			y: bounds.y + frame_offset.y,
			width: bounds.width,
			height: bounds.height
		};
	}

	/**
	 * Check if element is visible based on styles and bounds
	 */
	private _check_visibility(node: EnhancedDOMTreeNode): boolean {
		// Check bounds
		if (!node.snapshot_node?.bounds) {
			return false;
		}

		const bounds = node.snapshot_node.bounds;
		if (bounds.width <= 0 || bounds.height <= 0) {
			return false;
		}

		// Check computed styles
		if (node.snapshot_node.computed_styles) {
			const styles = node.snapshot_node.computed_styles;

			if (styles['display'] === 'none') {
				return false;
			}

			if (styles['visibility'] === 'hidden' || styles['visibility'] === 'collapse') {
				return false;
			}

			const opacity = parseFloat(styles['opacity'] || '1');
			if (opacity === 0) {
				return false;
			}
		}

		return true;
	}

	/**
	 * Count total iframes in tree
	 */
	private _get_iframe_count(root: EnhancedDOMTreeNode): number {
		let count = 0;

		// Count this node if it's an iframe
		if (root.node_name === 'IFRAME') {
			count++;
		}

		// Count children
		if (root.children_nodes) {
			for (const child of root.children_nodes) {
				count += this._get_iframe_count(child);
			}
		}

		// Count shadow roots
		if (root.shadow_roots) {
			for (const shadow of root.shadow_roots) {
				count += this._get_iframe_count(shadow);
			}
		}

		// Count content document
		if (root.content_document) {
			count += this._get_iframe_count(root.content_document);
		}

		return count;
	}
}<|MERGE_RESOLUTION|>--- conflicted
+++ resolved
@@ -591,24 +591,6 @@
 		// Get the full DOM tree
 		const dom_tree = await this.get_dom_tree(target_id);
 
-<<<<<<< HEAD
-		// Instantiate serializer with the DOM tree and configuration
-		const serializer = new DOMTreeSerializer(
-			dom_tree,
-			previous_cached_state || null,
-			true, // enable_bbox_filtering
-			null, // containment_threshold (use default)
-			this.paint_order_filtering
-		);
-
-		// Serialize the tree
-		const [serialized, timing_info] = serializer.serialize_accessible_elements();
-
-		// Log timing info if logger available
-		if (this.logger) {
-			this.logger.log(`Serialization timing: ${JSON.stringify(timing_info)}`);
-		}
-=======
 		// CORRECT: Create serializer with all required parameters
 		const serializer = new DOMTreeSerializer(
 			dom_tree,                        // root_node (REQUIRED)
@@ -620,7 +602,6 @@
 
 		// Call instance method (returns tuple)
 		const [serialized, timing] = serializer.serialize_accessible_elements();
->>>>>>> b168c19c
 
 		return serialized;
 	}
