# deps
# Node.js dependencies
node_modules
.pnpm-store
.pnpm-debug.log

# Keep pnpm-lock.yaml
!pnpm-lock.yaml

# build
dist/
build/
out/
storybook-static/

# ignore README for publishing
codex-cli/README.md

# ignore Nix derivation results
result

# editor
.vscode/
.idea/
.history/
.zed/
*.swp
*~

# cli tools
CLAUDE.md
.claude/
<<<<<<< HEAD
.specify
=======
.specify/
>>>>>>> a6f4f16a

# caches
.cache/
.turbo/
.parcel-cache/
.eslintcache
.nyc_output/
.jest/
*.tsbuildinfo

# logs
*.log
npm-debug.log*
yarn-debug.log*
yarn-error.log*

# env
.env*
!.env.example

# package
*.tgz

# ci
.vercel/
.netlify/

# patches
apply_patch/

# coverage
coverage/

# os
.DS_Store
Thumbs.db
Icon?
.Spotlight-V100/

# Unwanted package managers
.yarn/
yarn.lock

# release
package.json-e
session.ts-e
CHANGELOG.ignore.md

# nix related
.direnv
.envrc<|MERGE_RESOLUTION|>--- conflicted
+++ resolved
@@ -30,11 +30,7 @@
 # cli tools
 CLAUDE.md
 .claude/
-<<<<<<< HEAD
-.specify
-=======
 .specify/
->>>>>>> a6f4f16a
 
 # caches
 .cache/
